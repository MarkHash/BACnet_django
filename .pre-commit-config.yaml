repos:
  - repo: https://github.com/psf/black
    rev: 23.12.1
    hooks:
      - id: black
        args: [--line-length=88]
        language_version: python3.12

  - repo: https://github.com/pycqa/isort
    rev: 5.13.2
    hooks:
      - id: isort
        args: ["--profile", "black"]

  - repo: https://github.com/PyCQA/autoflake
    rev: v2.2.1
    hooks:
      - id: autoflake
        args: [--remove-all-unused-imports, --remove-unused-variables, --in-place]

  - repo: https://github.com/pycqa/flake8
    rev: 7.0.0
    hooks:
      - id: flake8
<<<<<<< HEAD
        args: ["--max-line-length=88", "--extend-ignore=E203,W503", "--exclude=migrations,__pycache__,*.pyc,venv"]
=======
        args: ["--max-line-length=88", "--extend-ignore=E203,W503", "--exclude=migrations,__pycache__,*.pyc,venv"]

  # - repo: local
  #   hooks:
  #   - id: django-test
  #     name: Django Tests
  #     entry: bash
  #     language: system
  #     types: [python]
  #     pass_filenames: false
  #     always_run: true
  #     args: [
  #       "-c",
  #       "pg_isready -q || (echo 'Starting PostgreSQL...' && brew services start postgresql && sleep 3); python manage.py test discovery --verbosity=2 --settings=bacnet_project.ci_settings"
  #     ]
>>>>>>> 401e1d04
<|MERGE_RESOLUTION|>--- conflicted
+++ resolved
@@ -22,9 +22,6 @@
     rev: 7.0.0
     hooks:
       - id: flake8
-<<<<<<< HEAD
-        args: ["--max-line-length=88", "--extend-ignore=E203,W503", "--exclude=migrations,__pycache__,*.pyc,venv"]
-=======
         args: ["--max-line-length=88", "--extend-ignore=E203,W503", "--exclude=migrations,__pycache__,*.pyc,venv"]
 
   # - repo: local
@@ -39,5 +36,4 @@
   #     args: [
   #       "-c",
   #       "pg_isready -q || (echo 'Starting PostgreSQL...' && brew services start postgresql && sleep 3); python manage.py test discovery --verbosity=2 --settings=bacnet_project.ci_settings"
-  #     ]
->>>>>>> 401e1d04
+  #     ]