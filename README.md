# BACnet Django Discovery Application

A Django web application for discovering, monitoring, and reading BACnet devices on your network. This application provides a user-friendly web interface for BACnet device discovery and real-time sensor data monitoring with optimized batch reading and PostgreSQL data persistence.

## Features

- **Automatic Device Discovery**: Broadcast WhoIs requests to discover BACnet devices
- **Point Discovery**: Read and catalog all BACnet objects from discovered devices
- **Optimized Batch Reading**: High-performance chunked batch reading with 3.7x speedup
- **Real-time Monitoring**: Read current sensor values from analog/binary points
- **Modern REST API**: Django REST Framework with auto-generated OpenAPI documentation
- **Interactive API Documentation**: Swagger UI for easy API testing and exploration
- **Web Dashboard**: Clean, responsive interface for device management
- **PostgreSQL Database**: Robust data persistence with proper indexing
- **Custom Exception Handling**: Professional error management and logging
- **Unit Conversions**: Automatic conversion of engineering units to display format
- **Admin Interface**: Django admin for advanced data management
- **Management Commands**: Database cleanup and maintenance utilities

## Screenshots

### Dashboard
- Overview of all discovered devices
- Device status indicators (online/offline)
- Quick statistics (total devices, points, etc.)
- Discovery controls

### Device Details
- Detailed view of individual devices
- Real-time sensor readings with automatic refresh
- Point lists organized by object type
- Bulk sensor value reading

## Requirements

- Python 3.12+
- Django 5.2+
- Django REST Framework 3.15.2+
- PostgreSQL 12+
- BAC0 library (23.07.03+)
- Bootstrap 5.1.3 (loaded via CDN)
- drf-spectacular (for OpenAPI documentation)

## Platform Support

This application now supports **cross-platform deployment** with automatic OS detection:

- **Linux/Mac**: Full Docker containerization with host networking
- **Windows**: Hybrid architecture with native BACnet networking

### Windows Support Features
- ✅ **Integrated Server Solution** - Single command deployment with `windows_integrated_server.py`
- ✅ **Native Windows networking** - Direct access to Windows network stack (192.168.1.x)
- ✅ **Automatic BACnet Operations** - Periodic discovery (30min) and data collection (5min)
- ✅ **Threading Architecture** - Web server + background BACnet worker in one process
- ✅ **Docker Infrastructure** - PostgreSQL and Redis in containers for reliability
- ✅ **Zero changes to Linux/Mac workflow** - existing deployments unchanged

### Quick Platform Comparison
| Feature | Linux/Mac | Windows |
|---------|-----------|---------|
| **Deployment** | `docker-compose up` | `docker-compose -f docker-compose.windows.yml up -d` + `python windows_integrated_server.py` |
| **BACnet Operations** | Docker container with host networking | Native Windows process |
| **Web Server** | Docker container | Native Windows process |
| **Database** | Docker container | Docker container |
| **Setup Complexity** | Single command | Two commands |
| **Network Access** | Host networking mode | Full Windows network stack |

## Installation

### Linux/Mac Installation (Docker)

### 1. Clone the repository
```bash
git clone <repository-url>
cd BACnet_django
```

### 2. Start with Docker Compose
```bash
docker-compose up -d
```

That's it! The application will be available at http://localhost:8000

### Windows Installation (Integrated Server)

### 1. Clone the repository
```bash
git clone <repository-url>
cd BACnet_django
```

### 2. Create virtual environment
```bash
python -m venv venv
venv\Scripts\activate
```

### 3. Install dependencies
```bash
pip install -r requirements.txt
```

### 4. Start Docker infrastructure
```bash
docker-compose -f docker-compose.windows.yml up -d --build
```
This starts PostgreSQL, Redis, and Celery workers in Docker containers.

### 5. Run the integrated server
```bash
python windows_integrated_server.py
```

That's it! The integrated server combines:
- ✅ **Django web server** (port 8000)
- ✅ **Background BACnet worker** (native Windows networking)
- ✅ **Automatic periodic tasks** (device discovery + data collection)
- ✅ **Full database connectivity** (connects to Docker PostgreSQL)

### 6. Access the application
- Web Interface: http://localhost:8000/
- Admin Interface: http://localhost:8000/admin/

## How the Windows Integrated Server Works

### Single Process Architecture:
```
┌─────────────────────────────────────────┐
│               Windows Host              │
│                                         │
│  ┌─────────────────────────────────────┐│
│  │   windows_integrated_server.py     ││  ← Single Python Process
│  │                                     ││
│  │  [Main Thread]                      ││
│  │  • Django Web Server (port 8000)   ││  ← Web Interface
│  │  • HTTP Request Handling           ││  ← API Endpoints
│  │                                     ││
│  │  [Background Thread]                ││
│  │  • BACnet Device Discovery (1800s) ││  ← Native Windows Network
│  │  • Data Collection (300s)          ││  ← Direct UDP Access
│  │  • Error Handling & Recovery       ││  ← (192.168.1.x network)
│  └─────────────────────────────────────┘│
│                                         │
│  ┌─────────────────────────────────────┐│
│  │          Docker Containers          ││
│  │  ┌─────────────────────────────────┐││
│  │  │ PostgreSQL Database (port 5432) │││  ← Data Persistence
│  │  └─────────────────────────────────┘││
│  │  ┌─────────────────────────────────┐││
│  │  │ Redis Cache (port 6379)         │││  ← Task Queue
│  │  └─────────────────────────────────┘││
│  │  ┌─────────────────────────────────┐││
│  │  │ Celery Workers (non-BACnet)     │││  ← Background Tasks
│  │  └─────────────────────────────────┘││
│  └─────────────────────────────────────┘│
└─────────────────────────────────────────┘
```

### Key Benefits:
- **🚀 One Command**: `python windows_integrated_server.py` starts everything
- **🌐 Native Networking**: Full Windows network stack access for BACnet UDP
- **⚡ Real-time Operations**: Direct service calls, no queue delays
- **🔄 Auto-retry Logic**: Built-in error handling and recovery
- **📊 Live Monitoring**: Real-time status updates and logging
- **🐳 Docker Infrastructure**: Reliable database and caching services

## Configuration

### BAC0 Configuration

The application uses BAC0 for BACnet communication with automatic network detection. Key configuration options:

- **Automatic IP Detection**: BAC0 automatically detects network interface
- **Default Port**: UDP 47808 (BACnet standard)
- **Network Timeout**: 10 seconds for device discovery
- **Batch Size**: Maximum 50 points per batch read for optimal performance

### Django Settings

Key settings in `bacnet_project/settings.py`:

- **TIME_ZONE**: Set to your local timezone
- **DEBUG**: Set to False in production
- **ALLOWED_HOSTS**: Add your domain/IP for production
- **DATABASE**: PostgreSQL configuration with connection pooling

### Performance Settings

```python
# Optimized settings for BACnet operations
BACNET_CONSTANTS = {
    'MAX_BATCH_SIZE': 50,
    'REFRESH_THRESHOLD_SECONDS': 300,
    'MAX_READING_LIMIT': 50,
}
```

## Usage

### Discovering Devices

1. Navigate to the dashboard
2. Click "Start Discovery" to send WhoIs broadcasts
3. Discovered devices will appear in the devices list
4. Device status indicators show online/offline state

### Reading Device Points

1. Click device ID to view device details
2. If points haven't been discovered, click "🔍 Discover Points"
3. The application will discover all BACnet objects on the device
4. Points are organized by object type (analogInput, binaryInput, etc.)

### Reading Sensor Values

1. In device details, click "🌡️ Read Sensor Values"
2. Application uses optimized batch reading for better performance
3. Current values display with units and timestamps
4. Values automatically refresh every 30 seconds

### Data Management

```bash
# Clean database for fresh start
python manage.py clean_db

# Use Django admin for advanced data management
# Export data using Django admin
```

## API Endpoints

The application provides both legacy and modern REST API endpoints:

### Modern DRF API (v2) - Recommended
- `GET /api/v2/devices/status/` - Get comprehensive device status overview with statistics
- `GET /api/v2/devices/{device_id}/trends/` - Get historical trends and analytics for device points
- `GET /api/v2/devices/performance/` - Get device performance metrics and activity analytics
- `GET /api/v2/devices/data-quality/` - Get comprehensive data quality analysis for all devices
- `GET /api/docs/` - Interactive Swagger UI documentation
- `GET /api/schema/` - OpenAPI schema for API documentation

**Features:**
- Auto-generated OpenAPI documentation
- Professional serialization and validation
- Consistent error handling with detailed responses
- Rate limiting (200/h for status, 100/h for trends)
- Query parameters for flexible data filtering
- Mixed data type support (numeric and text values handled safely)
- Robust statistics calculation excluding non-numeric values

**Example Usage:**
```bash
# Get all device status
curl "http://localhost:8000/api/v2/devices/status/"

# Get 24-hour trends for specific device
curl "http://localhost:8000/api/v2/devices/123/trends/?period=24hours"

# Get trends for specific points only
curl "http://localhost:8000/api/v2/devices/123/trends/?period=7days&points=analogInput:100,analogInput:101"

<<<<<<< HEAD
# PowerShell example with JSON formatting
Invoke-RestMethod -Uri "http://localhost:8000/api/v2/devices/2000/trends?period=24hours" -Method GET | ConvertTo-Json -Depth 10
```

**Response Size Guidelines:**
- `1hour`: ~11KB (ideal for real-time dashboards)
- `24hours`: ~338KB (good for daily views)
- `7days`: ~533KB (use with caution, consider pagination)
- For frontend: Recommend 24-hour default with optional historical data
=======
# Get device performance analytics
curl "http://localhost:8000/api/v2/devices/performance/"

# Get data quality analysis for all devices
curl "http://localhost:8000/api/v2/devices/data-quality/"
```

**Device Performance API Response:**
```json
{
  "success": true,
  "summary": {
    "total_active_devices": 6,
    "total_readings": 2153,
    "avg_uptime_percentage": 95.2
  },
  "devices": [
    {
      "device_id": 123,
      "address": "192.168.1.5",
      "total_readings": 456,
      "readings_last_24h": 89,
      "avg_data_quality": 98.5,
      "most_active_point": "analogInput:100",
      "last_reading_time": "2024-01-15T10:30:00Z",
      "uptime_percentage": 96.8
    }
  ],
  "timestamp": "2024-01-15T10:35:00Z"
}
```

**Data Quality API Response:**
```json
{
  "success": true,
  "summary": {
    "completeness_score": 85.4,
    "accuracy_score": 96.2,
    "freshness_score": 78.9,
    "consistency_score": 82.1,
    "overall_quality_score": 87.3
  },
  "devices": [
    {
      "device_id": 123,
      "address": "192.168.1.5",
      "metrics": {
        "completeness_score": 88.2,
        "accuracy_score": 98.5,
        "freshness_score": 92.1,
        "consistency_score": 85.7,
        "overall_quality_score": 91.4
      },
      "point_quality": [
        {
          "point_identifier": "analogInput:100",
          "total_readings": 245,
          "missing_readings": 43,
          "outlier_count": 2,
          "last_reading_time": "2024-01-15T10:30:00Z",
          "data_gaps_hours": 1.5,
          "quality_score": 89.3
        }
      ],
      "data_coverage_percentage": 85.1,
      "avg_reading_interval_minutes": 5.2
    }
  ],
  "timestamp": "2024-01-15T10:35:00Z"
}
```

**Data Quality Metrics Explained:**
- **Completeness Score (0-100%)**: Percentage of expected readings present vs missing
- **Accuracy Score (0-100%)**: Percentage of readings without outliers (using IQR method)
- **Freshness Score (0-100%)**: How recent the latest readings are (exponential decay)
- **Consistency Score (0-100%)**: Regularity of reading intervals (low standard deviation = high score)
- **Overall Quality Score**: Weighted average (40% completeness, 30% accuracy, 20% freshness, 10% consistency)
>>>>>>> efc54fb1

### Legacy API (v1) - Function-based
- `POST /api/start-discovery/` - Start device discovery
- `POST /api/discover-points/{device_id}/` - Discover device points
- `POST /api/read-values/{device_id}/` - Read all point values from device
- `POST /api/read-point/{device_id}/{object_type}/{instance}/` - Read single point
- `GET /api/device-values/{device_id}/` - Get current device values
- `POST /api/clear-devices/` - Clear all devices

## Database Models

### BACnetDevice
- Device ID, IP address, vendor information
- Online status and timestamps
- Point reading status
- Soft delete with `is_active` field

### BACnetPoint
- Object type, instance number, identifier
- Present value, units, object name
- Data type and readability flags
- Foreign key to device

### BACnetReading
- Historical sensor readings
- Timestamps and quality indicators
- Linked to specific points

### DeviceStatusHistory
- Device online/offline history
- Status change timestamps

## Architecture

### Components

1. **Django Views** (`discovery/views.py`)
   - Web interface and API endpoints
   - Device and point management
   - Error handling with custom exceptions

2. **BACnet Service** (`discovery/services.py`)
   - BAC0 integration with context managers
   - Optimized batch reading with chunking
   - Professional error handling
   - Connection lifecycle management

3. **Models** (`discovery/models.py`)
   - PostgreSQL-optimized database schema
   - Data validation and relationships
   - Soft delete patterns

4. **Constants** (`discovery/constants.py`)
   - BACnet property names
   - Readable object types
   - Unit conversion mappings

5. **Custom Exceptions** (`discovery/exceptions.py`)
   - Structured error hierarchy
   - BACnet-specific error types

6. **Templates** (`discovery/templates/`)
   - Responsive web interface
   - Bootstrap-based design
   - Real-time updates via JavaScript

### BACnet Communication

- Uses BAC0 library (Lite mode) for BACnet protocol support
- Supports BACnet/IP over Ethernet
- Handles WhoIs/IAm for device discovery
- ReadProperty and ReadMultiple requests for data collection
- Context manager pattern for automatic connection management
- Chunked batch reading for large devices (161+ points)

### Performance Optimizations

- **Batch Reading**: ReadMultiple requests with up to 50 points per batch
- **Chunked Processing**: Large devices split into manageable chunks
- **Connection Pooling**: Efficient BAC0 connection management
- **Database Indexing**: Optimized PostgreSQL indexes
- **Error Recovery**: Graceful fallback to individual reads on batch failures

## Troubleshooting

### Platform-Specific Issues

#### Windows-Specific Issues

1. **"Windows detected but no BACnet devices found"**
   - Verify your Windows machine can reach BACnet devices:
     ```bash
     ping 192.168.1.5  # Replace with your BACnet device IP
     ```
   - Check Windows firewall settings for UDP port 47808
   - Ensure you're on the same subnet as BACnet devices

2. **"Double BACnet connection error"**
   - Fixed in current version with connection reuse
   - If you see this error, restart Django server

3. **Docker port conflicts**
   - Make sure you're using `docker-compose.windows.yml`
   - Don't run both `docker-compose.yml` and `docker-compose.windows.yml` simultaneously

#### Linux/Mac-Specific Issues

1. **Docker BACnet worker not finding devices**
   - Check host networking is working: `docker run --rm --net=host busybox ip addr`
   - Verify no firewall blocking UDP 47808

### Common Issues (All Platforms)

1. **No devices discovered**
   - Check network connectivity and subnet
   - Verify firewall settings for UDP port 47808
   - Ensure BACnet devices are accessible
   - **Windows**: Make sure Django is running natively (not in Docker)
   - **Linux/Mac**: Make sure Docker has host networking access

2. **PostgreSQL connection errors**
   - Verify your `.env` file exists and has correct credentials
   - Test connection with your credentials from `.env`:
     ```bash
     # Use your actual credentials from .env file
     psql -h localhost -U your_db_user -d bacnet_django
     ```
   - **Docker users**: Ensure containers are running: `docker-compose ps`
   - Check PostgreSQL service is running: `sudo systemctl status postgresql` (Linux)
   - Ensure database and user exist:
     ```sql
     # Connect as postgres user
     psql -U postgres
     \l  -- List databases (should show bacnet_django)
     \du -- List users (should show your user)
     ```
   - Verify `.env` file is loaded correctly:
     ```bash
     python -c "from dotenv import load_dotenv; import os; load_dotenv(); print('DB_USER:', os.getenv('DB_USER'))"
     ```

3. **Platform detection issues**
   - Check the startup message:
     - Windows: "🪟 Windows detected: BACnet worker will run natively"
     - Linux/Mac: "🐧 Linux/Mac detected: Using Docker BACnet worker"
   - If incorrect, check `platform.system()` output:
     ```python
     import platform
     print(platform.system())  # Should be 'Windows', 'Linux', or 'Darwin'
     ```

4. **Point reading failures**
   - Some devices may have security restrictions
   - Check device documentation for supported properties
   - Verify device is online and responsive

5. **Performance issues**
   - Monitor batch read success in logs
   - Check network latency to devices
   - Consider adjusting MAX_BATCH_SIZE

### Debug Information

- Enable Django debug mode in settings.py
- Check application logs for BACnet communication
- Use Django admin to inspect database records
- Monitor performance with batch read statistics

### Logging

```python
# Key loggers to monitor:
- discovery.services    # BACnet operations
- discovery.views      # Web interface
- BAC0_Root            # BAC0 library (set to WARNING)
```

## Development

### Project Structure
```
BACnet_django/
├── bacnet_project/          # Django project settings
├── discovery/               # Main application
│   ├── migrations/         # Database migrations
│   ├── templates/          # HTML templates
│   ├── management/         # Custom management commands
│   ├── models.py          # Database models
│   ├── views.py           # Web views and API
│   ├── services.py        # BACnet communication service
│   ├── constants.py       # BACnet constants and mappings
│   ├── exceptions.py      # Custom exception hierarchy
│   └── urls.py           # URL routing
├── requirements.txt        # Python dependencies
├── manage.py              # Django management script
├── .env                   # Environment variables (create from .env.example)
├── .env.example          # Environment variables template
└── README.md             # This file
```

### Management Commands

```bash
# Clean database for fresh start
python manage.py clean_db

# Run migrations
python manage.py migrate

# Create admin user
python manage.py createsuperuser
```

### Testing

```bash
# Run tests
python manage.py test

# Test with logging
python manage.py runserver 2>&1 | tee test_log.txt
```

### Adding Features

1. **New BACnet Properties**
   - Extend `services.py` to read additional properties
   - Update models to store new data
   - Add constants to `constants.py`

2. **Additional Device Types**
   - Update device discovery logic in `services.py`
   - Add support for new object types in constants
   - Extend admin interface

3. **Performance Monitoring**
   - Add metrics collection
   - Implement performance dashboards
   - Monitor batch read efficiency

## Production Deployment

### Database Configuration
```python
DATABASES = {
    'default': {
        'ENGINE': 'django.db.backends.postgresql',
        'NAME': os.getenv('DB_NAME'),
        'USER': os.getenv('DB_USER'),
        'PASSWORD': os.getenv('DB_PASSWORD'),
        'HOST': os.getenv('DB_HOST', 'localhost'),
        'PORT': os.getenv('DB_PORT', '5432'),
        'OPTIONS': {
            'MAX_CONNS': 20,
        }
    }
}
```

### Environment Variables
```bash
DEBUG=False
SECRET_KEY=your-production-secret-key
ALLOWED_HOSTS=your-domain.com,your-ip-address
DB_NAME=bacnet_production
DB_USER=bacnet_user
DB_PASSWORD=secure-password
```

### Security Checklist
- Change SECRET_KEY in production
- Set DEBUG = False
- Configure proper ALLOWED_HOSTS
- Use environment variables for sensitive data
- Implement authentication for admin access
- Consider network segmentation for BACnet traffic
- Regular database backups

## Performance Metrics

Based on testing with real BACnet devices:

- **Device Discovery**: 3 devices discovered in ~9 seconds
- **Point Discovery**: 161+ points discovered in ~1.5 seconds
- **Batch Reading**: 3.7x faster than individual reads
  - Individual reads: 3.82s for 28 points
  - Batch reads: 1.03s for 28 points
- **Large Device Handling**: 161+ points read in ~4 batches
- **Database Performance**: PostgreSQL with optimized indexes

## Celery Integration

For parallel device processing (already configured):

```python
# Celery is already installed and configured in settings.py
# Current configuration uses PostgreSQL as broker and result backend:

CELERY_BROKER_URL = 'sqlalchemy+postgresql://bacnet_user:password@localhost:5432/bacnet_django'
CELERY_RESULT_BACKEND = 'db+postgresql://bacnet_user:password@localhost:5432/bacnet_django'

# Scheduled tasks configured:
CELERY_BEAT_SCHEDULE = {
    'calculate-hourly-stats': {
        'task': 'discovery.tasks.calculate_hourly_stats',
        'schedule': crontab(minute=0),  # Every hour
    },
    'calculate-daily-stats': {
        'task': 'discovery.tasks.calculate_daily_stats',
        'schedule': crontab(hour=0, minute=5),  # Daily at 00:05
    },
}
```

**To start Celery services:**
```bash
# Start Celery worker
celery -A bacnet_project worker --loglevel=info

# Start Celery beat (scheduler)
celery -A bacnet_project beat --loglevel=info
```

## License

[Add your license information here]

## Contributing

1. Fork the repository
2. Create a feature branch
3. Make your changes with tests
4. Submit a pull request

## Support

For issues and questions:
- Create GitHub issues for bugs and feature requests
- Check logs for BACnet communication issues
- Review troubleshooting section for common problems

## Files Added for Windows Support

For reference, these are the minimal files added to enable Windows support:

### New Files
- `docker-compose.windows.yml` - Windows-specific Docker configuration (excludes web service)

### Modified Files
- `bacnet_project/settings.py` - Added OS auto-detection (5 lines at end)
- `discovery/services.py` - Fixed BACnet connection reuse in `__enter__` method

### How It Works
- **Web interface already calls BACnetService directly** - no additional workers needed
- **Django runs natively on Windows** - gets real network access (192.168.1.x)
- **Database/Redis run in containers** - reliable infrastructure services
- **Automatic platform detection** - no user configuration required

### Architecture Benefits
- **Zero risk**: Linux/Mac behavior unchanged
- **Minimal changes**: ~10 lines of code modifications
- **Simple**: No trigger files or background workers needed
- **Direct**: Web interface → BACnetService → Windows network
- **Maintainable**: Shared business logic across platforms

## Changelog

### Version 2.2 (Current) - Django REST Framework Integration
- Added Django REST Framework with professional class-based API views
- Created comprehensive serializers for data validation and documentation
- Implemented auto-generated OpenAPI documentation with Swagger UI
- Added modern v2 API endpoints with rate limiting and error handling
- **Device Performance Analytics API**: Real-time device activity monitoring and performance metrics
- **Data Quality Monitoring API**: Comprehensive data quality analysis with completeness, accuracy, freshness, and consistency metrics
- Maintained backward compatibility with legacy function-based API endpoints
- Enhanced API features: query parameters, pagination, and structured responses

### Version 2.1 - Windows Support
- Added cross-platform support with automatic OS detection
- Implemented hybrid architecture for Windows (native BACnet + containerized services)
- Fixed BACnet connection reuse issues
- Zero changes to existing Linux/Mac functionality
- Created Windows-specific Docker Compose configuration

### Version 2.0
- Migrated from BACpypes to BAC0
- Implemented PostgreSQL database
- Added optimized batch reading
- Custom exception handling
- Context manager pattern
- Unit conversion system
- Performance improvements (3.7x faster)

### Version 1.0
- Initial release with BACpypes
- SQLite database
- Basic device discovery
- Individual point reading<|MERGE_RESOLUTION|>--- conflicted
+++ resolved
@@ -262,7 +262,6 @@
 # Get trends for specific points only
 curl "http://localhost:8000/api/v2/devices/123/trends/?period=7days&points=analogInput:100,analogInput:101"
 
-<<<<<<< HEAD
 # PowerShell example with JSON formatting
 Invoke-RestMethod -Uri "http://localhost:8000/api/v2/devices/2000/trends?period=24hours" -Method GET | ConvertTo-Json -Depth 10
 ```
@@ -272,7 +271,7 @@
 - `24hours`: ~338KB (good for daily views)
 - `7days`: ~533KB (use with caution, consider pagination)
 - For frontend: Recommend 24-hour default with optional historical data
-=======
+
 # Get device performance analytics
 curl "http://localhost:8000/api/v2/devices/performance/"
 
@@ -352,7 +351,6 @@
 - **Freshness Score (0-100%)**: How recent the latest readings are (exponential decay)
 - **Consistency Score (0-100%)**: Regularity of reading intervals (low standard deviation = high score)
 - **Overall Quality Score**: Weighted average (40% completeness, 30% accuracy, 20% freshness, 10% consistency)
->>>>>>> efc54fb1
 
 ### Legacy API (v1) - Function-based
 - `POST /api/start-discovery/` - Start device discovery
