--- conflicted
+++ resolved
@@ -219,8 +219,4 @@
 !.env.example
 
 # Log file of django terminal
-<<<<<<< HEAD
-test_log.txt
-=======
-test_log.txt
->>>>>>> 7672fc30
+test_log.txt